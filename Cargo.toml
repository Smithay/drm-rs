--- conflicted
+++ resolved
@@ -10,13 +10,8 @@
 [dependencies]
 bitflags = "1"
 drm-ffi = { path = "drm-ffi", version = "0.2.1" }
-<<<<<<< HEAD
-drm-fourcc = "^2.0.0"
+drm-fourcc = "^2.2.0"
 nix = "0.23.1"
-=======
-drm-fourcc = "^2.2.0"
-nix = "^0.22.0"
->>>>>>> f328061e
 
 [dev-dependencies]
 image = { version = "^0.23.14", default-features = false, features = ["png"] }
